--- conflicted
+++ resolved
@@ -50,11 +50,8 @@
         for (int index = 0; index < statements.size(); ++index) {
             AStatement statement = statements.get(index);
 
-<<<<<<< HEAD
-=======
-        for (AStatement statement : statements) {
-            // TODO: why are we checking only statements 0..n-1 (this effectively checks only the previous statement)
->>>>>>> d8056c82
+            // Note that we do not need to check after the last statement because
+            // there is no statement that can be unreachable after the last.
             if (allEscape) {
                 throw createError(new IllegalArgumentException("Unreachable statement."));
             }
